import requests, zipfile, os, shutil, argparse
from io import BytesIO

ROOT_DIR = os.path.dirname(os.path.abspath(__file__))  # 獲取當前腳本所在的目錄路徑
<<<<<<< HEAD
__version__ = "v2.6.0"  # 當前版本號
=======
__version__ = "v2.7.0"  # 當前版本號
>>>>>>> 3636aeff

GITHUB_API_URL = "https://api.github.com/repos/starpig1129/ai-discord-bot-PigPig/releases/latest"  # GitHub API 地址,用於獲取最新版本信息
PIGPIG_URL = "https://github.com/starpig1129/ai-discord-bot-PigPig/archive/"  # 下載 PigPig Bot 的 URL
IGNORE_FILES = [
    "settings.json", ".env", "data/", "systemPrompt.yaml",
    "logs/", "temp/", "__pycache__/", "*.pyc", "models/", 
    "lavalink/", "chromedriver*/", "school", ".git/", ".gitignore"
]  # 忽略的文件和目錄列表

class bcolors:
    WARNING = '\033[93m'  # 警告顏色
    FAIL = '\033[91m'  # 失敗顏色
    OKGREEN = '\033[92m'  # 成功顏色
    ENDC = '\033[0m'  # 顏色結束標記

def check_version(with_msg=False):
    """檢查項目的最新版本。

    Args:
        with_msg (bool): 是否打印消息的選項。

    Returns:
        str: 最新版本號。
    """
    try:
        response = requests.get(GITHUB_API_URL, timeout=30)  # 發送 GET 請求獲取最新版本信息
        response.raise_for_status()
        latest_version = response.json().get("name", __version__)  # 從 JSON 響應中獲取最新版本號,如果獲取失敗則使用當前版本號
        
        if with_msg:
            msg = f"{bcolors.OKGREEN}Your PigPig Bot is up-to-date! - {latest_version}{bcolors.ENDC}" if latest_version == __version__ else \
                  f"{bcolors.WARNING}Your PigPig Bot is not up-to-date! The latest version is {latest_version} and you are currently running version {__version__}\n. Run `python update.py -l` to update your bot!{bcolors.ENDC}"
            print(msg)  # 打印版本檢查消息
        return latest_version
    except Exception as e:
        if with_msg:
            print(f"{bcolors.FAIL}Error checking version: {e}{bcolors.ENDC}")
        return __version__

def download_file(version=None):
    """下載項目的最新版本。

    Args:
        version (str): 要下載的版本號。如果為 None,則下載最新版本。

    Returns:
        requests.Response: 下載的響應對象。
    """
    version = version if version else check_version()  # 如果版本號未指定,則獲取最新版本號
    print(f"Downloading PigPig Bot version: {version}")  # 打印下載的版本號
    
    try:
        response = requests.get(PIGPIG_URL + version + ".zip", timeout=300)  # 下載指定版本的 ZIP 文件
        if response.status_code == 404:
            print(f"{bcolors.FAIL}Warning: Version {version} not found!{bcolors.ENDC}")  # 如果版本不存在,則打印警告消息
            exit(1)  # 退出程序
        response.raise_for_status()
        print("Download Completed")  # 打印下載完成消息
        return response
    except Exception as e:
        print(f"{bcolors.FAIL}Error downloading file: {e}{bcolors.ENDC}")
        exit(1)

def install(response, version):
    """安裝下載的項目版本。

    Args:
        response (requests.Response): 下載的響應對象。
        version (str): 要安裝的版本號。
    """
    user_input = input(f"{bcolors.WARNING}--------------------------------------------------------------------------\n"
                           "Note: Before proceeding, please ensure that there are no personal files or\n" \
                           "sensitive information in the directory you're about to delete. This action\n" \
                           "will preserve settings.json, .env, and data/ directory, but other files\n" \
                           f"will be replaced. {bcolors.ENDC} Continue with caution? (Y/n) ")  # 提示用戶確認是否繼續安裝
        
    if user_input.lower() in ["y", "yes", ""]:
        print("Installing ...")  # 打印安裝中消息
        try:
            zfile = zipfile.ZipFile(BytesIO(response.content))  # 創建 ZipFile 對象
            zfile.extractall(ROOT_DIR)  # 解壓 ZIP 文件到當前目錄

            version_clean = version.replace("v", "")  # 去掉版本號前面的 "v"
            
            # 嘗試不同的可能目錄名稱
            possible_dirs = [
                f"ai-discord-bot-PigPig-{version_clean}",
                f"ai-discord-bot-PigPig-{version}",
                "ai-discord-bot-PigPig-main"
            ]
            
            source_dir = None
            for dir_name in possible_dirs:
                potential_path = os.path.join(ROOT_DIR, dir_name)
                if os.path.exists(potential_path):
                    source_dir = potential_path
                    break
            
            if not source_dir:
                print(f"{bcolors.FAIL}Error: Could not find extracted directory{bcolors.ENDC}")
                return
            
            print(f"Found source directory: {source_dir}")
            
            # 刪除舊文件（除了忽略文件）
            for filename in os.listdir(ROOT_DIR):
                if filename in IGNORE_FILES or filename.startswith('.') or filename == os.path.basename(source_dir):
                    continue  # 忽略指定的文件和目錄

                file_path = os.path.join(ROOT_DIR, filename)
                try:
                    if os.path.isdir(file_path):
                        shutil.rmtree(file_path)  # 刪除目錄
                        print(f"Removed directory: {filename}")
                    else:
                        os.remove(file_path)  # 刪除文件
                        print(f"Removed file: {filename}")
                except Exception as e:
                    print(f"{bcolors.WARNING}Warning: Could not remove {filename}: {e}{bcolors.ENDC}")
            
            # 移動新文件
            for filename in os.listdir(source_dir):
                if filename in IGNORE_FILES:
                    continue  # 不覆蓋忽略的文件
                
                source_path = os.path.join(source_dir, filename)
                dest_path = os.path.join(ROOT_DIR, filename)
                
                try:
                    if os.path.exists(dest_path):
                        if os.path.isdir(dest_path):
                            shutil.rmtree(dest_path)
                        else:
                            os.remove(dest_path)
                    
                    shutil.move(source_path, dest_path)  # 將源代碼目錄中的文件移動到當前目錄
                    print(f"Updated: {filename}")
                except Exception as e:
                    print(f"{bcolors.WARNING}Warning: Could not update {filename}: {e}{bcolors.ENDC}")
            
            # 清理解壓目錄
            try:
                shutil.rmtree(source_dir)  # 刪除源代碼目錄
            except Exception as e:
                print(f"{bcolors.WARNING}Warning: Could not clean up {source_dir}: {e}{bcolors.ENDC}")
            
            print(f"{bcolors.OKGREEN}Version {version} installed Successfully! Run `python main.py` to start your bot{bcolors.ENDC}")  # 打印安裝成功消息
            
        except Exception as e:
            print(f"{bcolors.FAIL}Error during installation: {e}{bcolors.ENDC}")
    else:
        print("Update canceled!")  # 打印更新取消消息

def parse_args():
    """解析命令行參數。"""
    parser = argparse.ArgumentParser(description='Update script for PigPig Discord Bot.')  # 創建參數解析器
    parser.add_argument('-c', '--check', action='store_true', help='Check the current version of the PigPig Bot')  # 添加 -c 或 --check 參數,用於檢查當前版本
    parser.add_argument('-v', '--version', type=str, help='Install the specified version of the PigPig Bot')  # 添加 -v 或 --version 參數,用於安裝指定版本
    parser.add_argument('-l', '--latest', action='store_true', help='Install the latest version of the PigPig Bot from Github')  # 添加 -l 或 --latest 參數,用於安裝最新版本
    parser.add_argument('-b', '--beta', action='store_true', help='Install the beta version of the PigPig Bot from Github')  # 添加 -b 或 --beta 參數,用於安裝 beta 版本
    return parser.parse_args()  # 返回解析後的參數

def main():
    """主函數。"""
    args = parse_args()  # 解析命令行參數

    if args.check:
        check_version(with_msg=True)  # 檢查當前版本並打印消息
        
    elif args.version:
        version = args.version  # 獲取指定的版本號
        response = download_file(version)  # 下載指定版本
        install(response, version)  # 安裝指定版本
        
    elif args.latest:
        response = download_file()  # 下載最新版本
        version = check_version()  # 獲取最新版本號
        install(response, version)  # 安裝最新版本
        
    elif args.beta:
        response = download_file("refs/heads/beta")  # 下載 beta 版本
        install(response, "beta")  # 安裝 beta 版本

    else:
        print(f"{bcolors.FAIL}No arguments provided. Run `python update.py -h` for help.{bcolors.ENDC}")  # 打印缺少參數的錯誤消息

if __name__ == "__main__":
    main()  # 運行主函數<|MERGE_RESOLUTION|>--- conflicted
+++ resolved
@@ -2,11 +2,7 @@
 from io import BytesIO
 
 ROOT_DIR = os.path.dirname(os.path.abspath(__file__))  # 獲取當前腳本所在的目錄路徑
-<<<<<<< HEAD
-__version__ = "v2.6.0"  # 當前版本號
-=======
 __version__ = "v2.7.0"  # 當前版本號
->>>>>>> 3636aeff
 
 GITHUB_API_URL = "https://api.github.com/repos/starpig1129/ai-discord-bot-PigPig/releases/latest"  # GitHub API 地址,用於獲取最新版本信息
 PIGPIG_URL = "https://github.com/starpig1129/ai-discord-bot-PigPig/archive/"  # 下載 PigPig Bot 的 URL
